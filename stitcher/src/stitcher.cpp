#include "airmap/opencv_stitcher.h"
#include "cropper.h"
#include "cubemap.h"
#include <random>

namespace airmap {
namespace stitcher {

//
//
// OpenCVStitcher
//
//
Stitcher::Report OpenCVStitcher::stitch()
{
    Stitcher::Report report;
    std::vector<cv::Mat> imgs;
    size_t totalNoOfInputPixels = 0;
    for (const auto &srcImage : _panorama.inputPaths()) {
        cv::Mat img = cv::imread(cv::samples::findFile(srcImage));
        if (img.empty()) {
            std::stringstream ss;
            ss << "Can't read image " << srcImage;
            throw std::invalid_argument(ss.str());
        }
        size_t pixels = img.cols * img.rows;
        report.inputSizeMB += (img.elemSize() * pixels) / (1024 * 1024);
        totalNoOfInputPixels += pixels;
        imgs.push_back(img);
    }

    double maxInputImageScale =
            std::min(1.0,
                     (1.0 * _panorama.inputPaths().size() * _parameters.maxInputImageSize)
                             / totalNoOfInputPixels);

    // From this vantage point we consider the stitching algorithm a given. It needs a
    // lot of RAM, or, more practically, to process an input of size X it needs Y
    // megabytes of RAM and there's likely a linear relationship between X and Y,
    // i.e.: Y = inputBudgetMultiplier * X. If Y is greater than
    // parameters.memoryBudgetMB we'll stand no chance of succeeding and so we have no
    // choice, but to scale the input. We've empirically established and will continue
    // to calibrate the value of:
    static constexpr double inputBudgetMultiplier = 5;
    double maxRAMBudgetScale = _parameters.memoryBudgetMB
                                          / (inputBudgetMultiplier * report.inputSizeMB);
    report.inputScaled = std::min(maxRAMBudgetScale, maxInputImageScale);

    if (report.inputScaled < 1.0) {
        if (report.inputScaled < 0.2) {
            std::stringstream ss;
            ss << "The RAM budget given (" << _parameters.memoryBudgetMB
               << "MB) enforces too much scaling (" << report.inputScaled << ") of the ("
               << report.inputSizeMB << "MB of) input, aborting.";
            throw std::invalid_argument(ss.str());
        }

        // Stitching is indeterministic and it may be retried on it - knowing that,
        // nudge the calculated scale by a small, random amount to hopefully push the
        // stitcher from a hypothetical sticky error condition.
        std::random_device rd;
        std::mt19937 gen(rd());
        std::uniform_real_distribution<> dis(-0.01, 0.01);
        report.inputScaled += dis(gen);

        for (auto &img : imgs) {
            cv::resize(img, img, { 0, 0 }, report.inputScaled, report.inputScaled);
        }
        LOG(info) << "Scaled" << report.inputSizeMB << "MB of input to"
                  << report.inputSizeMB * report.inputScaled << "MB (by "
                  << report.inputScaled << "), the lesser of:";
        LOG(info) << "- " << maxRAMBudgetScale << "to fit the given RAM budget of"
                  << _parameters.memoryBudgetMB << "MB and";
        size_t maxInputImgWidth = std::sqrt(4 * _parameters.maxInputImageSize / 3);
        size_t maxInputImgHeight = 3 * maxInputImgWidth / 4;
        LOG(info) << "- " << maxInputImageScale << "max input image size of"
                  << maxInputImgWidth << "x" << maxInputImgHeight;
    }

    cv::Mat result;
    cv::Ptr<cv::Stitcher> stitcher = cv::Stitcher::create(cv::Stitcher::PANORAMA);
    cv::Stitcher::Status status;
    try {
        status = stitcher->stitch(imgs, result);
    } catch (const std::exception &e) {
        // can indeed throw, e.g.:
        //.../OpenCV/modules/flann/src/miniflann.cpp:487: error: (-215:Assertion
        // failed) (size_t)knn <= index_->size() in function 'runKnnSearch_' but
        // that's
        // nothing we shouldn't want to retry on.
        throw RetriableError(e.what());
    }
    if (status != cv::Stitcher::OK) {
        std::stringstream ss;
        ss << "Can't stitch; ";
        if (status == cv::Stitcher::ERR_NEED_MORE_IMGS) {
            ss << "need more images";
            throw std::invalid_argument(ss.str());
        } else if (status == cv::Stitcher::ERR_HOMOGRAPHY_EST_FAIL) {
            ss << "ERR_HOMOGRAPHY_EST_FAIL";
        } else if (status == cv::Stitcher::ERR_CAMERA_PARAMS_ADJUST_FAIL) {
            ss << "ERR_CAMERA_PARAMS_ADJUST_FAIL";
        }
        throw RetriableError(ss.str());
    }

    postprocess(std::move(result));
    return report;
}

void OpenCVStitcher::cancel() { }

void OpenCVStitcher::postprocess(cv::Mat &&result)
{
    // Crop any null regions from the sides or bottoms.
    // This will also crop null regions from the sky too, but that will be added back in
    // below.
    if (_parameters.maximumCropRatio < 1.0) {
        result = Cropper {}.cropNullEdges(result, _parameters.maximumCropRatio);
    }

    // force the image to 2x1 aspect ratio (consistent with a full equirectangular-ly
    // projected sphere) by adding artificial sky.
    int leftPadding = result.cols % 2;
    int topPadding = (result.cols + leftPadding) / 2 - result.rows;
    if (topPadding >= 0) { // pad
        cv::copyMakeBorder(result, result, topPadding, 0, leftPadding, 0,
                           cv::BORDER_REPLICATE);
    } else { // crop
        int cols = result.cols - leftPadding;
        int rows = cols / 2;
        assert(result.rows > rows);
        result = result(cv::Rect { 0, result.rows - rows, cols, rows });
    }
    assert(result.rows == result.cols / 2);

    cv::imwrite(_outputPath, result);
    LOG(info) << "Written stitched image to " << _outputPath << std::endl;
    if (_parameters.alsoCreateCubeMap) {
        std::string base_path = (path(_outputPath).parent_path()
                                 / path(_outputPath).stem())
                                        .string();
        CubeMap::write(
                result,
                CubeMap::Paths { { CubeMap::Face::Front, base_path + ".front.jpg" },
                                 { CubeMap::Face::Right, base_path + ".right.jpg" },
                                 { CubeMap::Face::Back, base_path + ".back.jpg" },
                                 { CubeMap::Face::Left, base_path + ".left.jpg" },
                                 { CubeMap::Face::Top, base_path + ".top.jpg" },
                                 { CubeMap::Face::Bottom, base_path + ".bottom.jpg" } });
        LOG(info) << "Written cubemap of the stitched image to " << base_path
                  << std::endl;
    }
}

//! stitcher::stitcher class

LowLevelOpenCVStitcher::LowLevelOpenCVStitcher(const Configuration &config,
                                               const Panorama &panorama,
                                               const Panorama::Parameters &parameters,
                                               const std::string &outputPath,
                                               std::shared_ptr<Logger> logger)
    : OpenCVStitcher(panorama, parameters, outputPath, logger)
    , config(config) {};

void LowLevelOpenCVStitcher::adjustCameraParameters(
        std::vector<cv::detail::ImageFeatures> &features,
        std::vector<cv::detail::MatchesInfo> &matches,
        std::vector<cv::detail::CameraParams> &cameras)
{
    LOG(debug) << "Adjusting camera parameters.";
    auto bundle_adjuster = getBundleAdjuster();
    if (!(*bundle_adjuster)(features, matches, cameras)) {
        std::string message = "Failed to adjust camera parameters.";
        LOG(debug) << message.c_str();
        throw std::invalid_argument(message);
    }
    LOG(debug) << "Finished adjusting camera parameters.";
}

void LowLevelOpenCVStitcher::compose(
        SourceImages &source_images, std::vector<cv::detail::CameraParams> &cameras,
        cv::Ptr<cv::detail::ExposureCompensator> &exposure_compensator,
        LowLevelOpenCVStitcher::WarpResults &warp_results, double work_scale,
        float warped_image_scale, cv::Mat &result)
{
    LOG(debug) << "Composing stitched image.";
    double compose_scale = getComposeScale(source_images);

    // compute relative scales
    float compose_work_aspect =
            static_cast<float>(compose_scale / static_cast<double>(work_scale));
    // update warped image scale
    float compose_work_scale = warped_image_scale * compose_work_aspect;

    auto warp_creator = getWarperCreator();
    auto warper = warp_creator->create(compose_work_scale);

    // update corners and sizes
    for (size_t i = 0; i < source_images.images.size(); ++i) {
        // update intrinsics
        double intrinsic_scale = static_cast<double>(compose_work_aspect);
        cameras[i].focal *= intrinsic_scale;
        cameras[i].ppx *= intrinsic_scale;
        cameras[i].ppy *= intrinsic_scale;

        // update corner and size
        cv::Size sz = source_images.images[i].size();
        if (std::abs(compose_scale - 1) > 1e-1) {
            cv::Size image_size = source_images.sizes[i];
            sz.width = cvRound(image_size.width * compose_scale);
            sz.height = cvRound(image_size.height * compose_scale);
        }

        cv::Mat K;
        cameras[i].K().convertTo(K, CV_32F);
        cv::Rect roi = warper->warpRoi(sz, K, cameras[i].R);
        warp_results.corners[i] = roi.tl();
        warp_results.sizes[i] = roi.size();
    }

    auto blender = prepareBlender(warp_results);

    cv::Mat image, image_warped, image_warped_s;
    cv::Mat dilated_mask, seam_mask, mask, mask_warped;

    for (size_t i = 0; i < source_images.images.size(); ++i) {
        if (cv::abs(compose_scale - 1) > 1e-1) {
            cv::resize(source_images.images[i], image, cv::Size(), compose_scale,
                       compose_scale, cv::INTER_LINEAR_EXACT);
        } else {
            image = source_images.images[i];
        }
        source_images.images[i].release();
        cv::Size image_size = image.size();

        cv::Mat K;
        cameras[i].K().convertTo(K, CV_32F);

        // warp the current image
        warper->warp(image, K, cameras[i].R, cv::INTER_LINEAR, cv::BORDER_REFLECT,
                     image_warped);

        // warp the current image mask
        mask.create(image_size, CV_8U);
        mask.setTo(cv::Scalar::all(255));
        warper->warp(mask, K, cameras[i].R, cv::INTER_NEAREST, cv::BORDER_CONSTANT,
                     mask_warped);

        // compensate exposure
        exposure_compensator->apply(static_cast<int>(i), warp_results.corners[i],
                                    image_warped, mask_warped);

        image_warped.convertTo(image_warped_s, CV_16S);
        image_warped.release();
        mask.release();

        cv::dilate(warp_results.masks_warped[i], dilated_mask, cv::Mat());
        cv::resize(dilated_mask, seam_mask, mask_warped.size(), 0, 0,
                   cv::INTER_LINEAR_EXACT);
        mask_warped = seam_mask & mask_warped;

        // blend the current image
        blender->feed(image_warped_s, mask_warped, warp_results.corners[i]);
    }

    cv::Mat result_mask;
    blender->blend(result, result_mask);
    LOG(debug) << "Finished composing stitched image.";
}

void LowLevelOpenCVStitcher::debugFeatures(SourceImages &source_images,
        std::vector<cv::detail::ImageFeatures> &features,
        double scale, cv::DrawMatchesFlags flags)
{
    if (!config.debug) { return; }

    path image_path_base = config.debug_path / "features";
    boost::filesystem::create_directories(image_path_base.string());

    cv::Mat source_image, features_image;
    for (size_t i = 0; i < features.size(); ++i) {
        cv::resize(source_images.images[features[i].img_idx], source_image, cv::Size(), scale, scale);
        cv::drawKeypoints(source_image, features[i].keypoints,
                          features_image, cv::Scalar::all(-1), flags);

        std::string image_name = (boost::format("%1%.jpg") % std::to_string(features[i].img_idx)).str();
        std::string image_path = (image_path_base / image_name).string();

        cv::imwrite(image_path, features_image);
    }
}

<<<<<<< HEAD
void LowLevelOpenCVStitcher::debugImages(SourceImages &source_images,
                                         path debug_path)
{
    boost::filesystem::create_directories(debug_path.string());

    for (size_t i = 0; i < source_images.images.size(); ++i) {
        std::string image_name = (boost::format("%1%.jpg") % std::to_string(i)).str();
        std::string image_path = (debug_path / image_name).string();
        cv::imwrite(image_path, source_images.images[i]);
    }
}

=======
>>>>>>> 4fec5068
void LowLevelOpenCVStitcher::debugMatches(SourceImages &source_images,
        std::vector<cv::detail::ImageFeatures> &features,
        std::vector<cv::detail::MatchesInfo> &matches,
        double scale, float conf_threshold, cv::DrawMatchesFlags flags)
{
    if (!config.debug) { return; }

    path image_path_base = config.debug_path / "matches";
    boost::filesystem::create_directories(image_path_base.string());

    const int num_matches = static_cast<int>(matches.size());
    for (int i = 0; i < num_matches; ++i) {
        cv::detail::MatchesInfo match = matches[i];
        if (match.confidence < conf_threshold) {
            continue;
        }
        
        cv::Mat src_img, dst_img;
        cv::resize(source_images.images[match.src_img_idx], src_img, cv::Size(), scale, scale, cv::INTER_LINEAR_EXACT);
        cv::resize(source_images.images[match.dst_img_idx], dst_img, cv::Size(), scale, scale, cv::INTER_LINEAR_EXACT);

        cv::Mat img_matches;

        std::vector<cv::KeyPoint> src_keypoints = features[match.src_img_idx].getKeypoints();
        std::vector<cv::KeyPoint> dst_keypoints = features[match.dst_img_idx].getKeypoints();
        cv::drawMatches(src_img, src_keypoints, dst_img, dst_keypoints, match.matches, img_matches, cv::Scalar::all(-1),
            cv::Scalar::all(-1), std::vector<char>(), flags);

        std::string image_name = (boost::format("%1%_%2%.jpg") % std::to_string(match.src_img_idx) % std::to_string(match.dst_img_idx)).str();
<<<<<<< HEAD
        std::string image_path = (image_path_base / path(image_name)).string();
=======
        std::string image_path = (image_path_base / image_name).string();
>>>>>>> 4fec5068

        cv::imwrite(image_path, img_matches);
    }

    // Create and save matches graph.
    std::vector<std::string> image_names;
    image_names.reserve(source_images.images.size());
    for (size_t i = 0; i < source_images.images.size(); ++i) {
        image_names.push_back(std::to_string(i));
    }
    std::string matches_graph_path = (config.debug_path / "matches.dot").string();
    std::ofstream matchesGraph(matches_graph_path);
    matchesGraph << cv::detail::matchesGraphAsString(image_names, matches, conf_threshold);
}

void LowLevelOpenCVStitcher::debugWarpResults(WarpResults &warp_results)
{
    if (!config.debug) { return; }

    path image_path_base = config.debug_path / "warp";
    boost::filesystem::create_directories(image_path_base.string());

    for (size_t i = 0; i < warp_results.images_warped.size(); ++i) {
        std::string image_name = (boost::format("%1%.jpg") % std::to_string(i)).str();
<<<<<<< HEAD
        std::string image_path = (image_path_base / path(image_name)).string();
=======
        std::string image_path = (image_path_base / image_name).string();
>>>>>>> 4fec5068

        cv::imwrite(image_path, warp_results.images_warped[i]);
    }
}

std::vector<cv::detail::CameraParams> LowLevelOpenCVStitcher::estimateCameraParameters(
        std::vector<cv::detail::ImageFeatures> &features,
        std::vector<cv::detail::MatchesInfo> &matches)
{
    LOG(debug) << "Estimating camera parameters.";
    std::vector<cv::detail::CameraParams> cameras;

    auto estimator = getEstimator();
    if (!(*estimator)(features, matches, cameras)) {
        std::string message = "Failed to estimate camera parameters.";
        LOG(debug) << message.c_str();
        throw std::invalid_argument(message);
    }

    for (size_t i = 0; i < cameras.size(); i++) {
        cv::Mat R;
        cameras[i].R.convertTo(R, CV_32F);
        cameras[i].R = R;
    }

    LOG(debug) << "Finished camera parameters estimation.";
    return cameras;
}

std::vector<cv::detail::ImageFeatures>
LowLevelOpenCVStitcher::findFeatures(SourceImages &source_images, double work_scale)
{
    LOG(debug) << "Finding features.";
    std::vector<cv::detail::ImageFeatures> features(source_images.images.size());
    cv::Ptr<cv::Feature2D> finder = getFeaturesFinder();

    for (size_t i = 0; i < source_images.images.size(); i++) {
        cv::Mat work_image;
        cv::resize(source_images.images[i], work_image, cv::Size(), work_scale,
                   work_scale, cv::INTER_LINEAR_EXACT);

        cv::detail::computeImageFeatures(finder, work_image, features[i]);

        work_image.release();
        features[i].img_idx = static_cast<int>(i);
    }

    LOG(debug) << "Finished finding features.";
    return features;
}

double LowLevelOpenCVStitcher::findMedianFocalLength(
        std::vector<cv::detail::CameraParams> &cameras)
{
    std::vector<double> focal_lengths;
    for (size_t i = 0; i < cameras.size(); i++) {
        focal_lengths.push_back(cameras[i].focal);
    }

    sort(focal_lengths.begin(), focal_lengths.end());
    if (focal_lengths.size() % 2 == 1) {
        return focal_lengths[focal_lengths.size() / 2];
    } else {
        return focal_lengths[focal_lengths.size() / 2 - 1]
                + focal_lengths[focal_lengths.size() / 2] * 0.5;
    }
}

void LowLevelOpenCVStitcher::findSeams(LowLevelOpenCVStitcher::WarpResults &warp_results)
{
    LOG(debug) << "Finding seams.";
    auto seam_finder = getSeamFinder();
    seam_finder->find(warp_results.images_warped_f, warp_results.corners,
                      warp_results.masks_warped);
    LOG(debug) << "Finished finding seams.";
}

cv::Ptr<cv::detail::BundleAdjusterBase> LowLevelOpenCVStitcher::getBundleAdjuster()
{
    cv::Ptr<cv::detail::BundleAdjusterBase> bundle_adjuster;

    switch (config.bundle_adjuster_type) {
    case BundleAdjusterType::Reproj:
        bundle_adjuster = cv::makePtr<cv::detail::BundleAdjusterReproj>();
        break;
    case BundleAdjusterType::Ray:
        bundle_adjuster = cv::makePtr<cv::detail::BundleAdjusterRay>();
        break;
    case BundleAdjusterType::AffinePartial:
        bundle_adjuster = cv::makePtr<cv::detail::BundleAdjusterAffinePartial>();
        break;
    case BundleAdjusterType::No:
        bundle_adjuster = cv::makePtr<cv::detail::NoBundleAdjuster>();
        break;
    }

    bundle_adjuster->setConfThresh(config.match_conf_thresh);

    // TODO(bkd): get from config
    cv::Mat_<uchar> refine_mask = (cv::Mat_<uchar>(3, 3) << 1, 1, 1, 1, 1, 1, 1);

    bundle_adjuster->setRefinementMask(refine_mask);
    return bundle_adjuster;
}

double LowLevelOpenCVStitcher::getComposeScale(SourceImages &source_images)
{
    return cv::min(
            1.0,
            sqrt(config.compose_megapix * 1e6 / source_images.images[0].size().area()));
}

cv::Ptr<cv::detail::Estimator> LowLevelOpenCVStitcher::getEstimator()
{
    cv::Ptr<cv::detail::Estimator> estimator;

    switch (config.estimator_type) {
    case EstimatorType::Affine:
        estimator = cv::makePtr<cv::detail::AffineBasedEstimator>();
        break;
    case EstimatorType::Homography:
        estimator = cv::makePtr<cv::detail::HomographyBasedEstimator>();
        break;
    }

    return estimator;
}

cv::Ptr<cv::detail::ExposureCompensator> LowLevelOpenCVStitcher::getExposureCompensator()
{
    cv::Ptr<cv::detail::ExposureCompensator> compensator;

    switch (config.exposure_compensator_type) {
    case ExposureCompensatorType::Channels:
        compensator = cv::detail::ExposureCompensator::createDefault(
                cv::detail::ExposureCompensator::CHANNELS);
        break;
    case ExposureCompensatorType::ChannelsBlocks:
        compensator = cv::detail::ExposureCompensator::createDefault(
                cv::detail::ExposureCompensator::CHANNELS_BLOCKS);
        break;
    case ExposureCompensatorType::Gain:
        compensator = cv::detail::ExposureCompensator::createDefault(
                cv::detail::ExposureCompensator::GAIN);
        break;
    case ExposureCompensatorType::GainBlocks:
        compensator = cv::detail::ExposureCompensator::createDefault(
                cv::detail::ExposureCompensator::GAIN_BLOCKS);
        break;
    case ExposureCompensatorType::No:
        compensator = cv::detail::ExposureCompensator::createDefault(
                cv::detail::ExposureCompensator::NO);
        break;
    }

    if (dynamic_cast<cv::detail::GainCompensator *>(compensator.get())) {
        cv::detail::GainCompensator *gain_compensator =
                dynamic_cast<cv::detail::GainCompensator *>(compensator.get());
        gain_compensator->setNrFeeds(config.exposure_compensation_nr_feeds);
    }

    if (dynamic_cast<cv::detail::ChannelsCompensator *>(compensator.get())) {
        cv::detail::ChannelsCompensator *channels_compensator =
                dynamic_cast<cv::detail::ChannelsCompensator *>(compensator.get());
        channels_compensator->setNrFeeds(config.exposure_compensation_nr_feeds);
    }

    if (dynamic_cast<cv::detail::BlocksCompensator *>(compensator.get())) {
        cv::detail::BlocksCompensator *blocks_compensator =
                dynamic_cast<cv::detail::BlocksCompensator *>(compensator.get());
        blocks_compensator->setNrFeeds(config.exposure_compensation_nr_feeds);
        blocks_compensator->setNrGainsFilteringIterations(
                config.exposure_compensation_nr_filtering);
        blocks_compensator->setBlockSize(config.exposure_compensation_block_size,
                                         config.exposure_compensation_block_size);
    }

    return compensator;
}

cv::Ptr<cv::Feature2D> LowLevelOpenCVStitcher::getFeaturesFinder()
{
    cv::Ptr<cv::Feature2D> features_finder;

    switch (config.features_finder_type) {
    case FeaturesFinderType::Orb:
        features_finder = cv::ORB::create(config.features_maximum);
        break;
    case FeaturesFinderType::Akaze:
        features_finder = cv::AKAZE::create();
        break;
    case FeaturesFinderType::Sift:
        features_finder = cv::ORB::create(); // TODO: compile flag and dependencies
        break;
    case FeaturesFinderType::Surf:
        features_finder = cv::ORB::create(); // TODO: compile flag and dependencies
        break;
    }

    return features_finder;
}

cv::Ptr<cv::detail::FeaturesMatcher> LowLevelOpenCVStitcher::getFeaturesMatcher()
{
    cv::Ptr<cv::detail::FeaturesMatcher> features_matcher;

    switch (config.features_matcher_type) {
    case FeaturesMatcherType::Affine:
        features_matcher = cv::makePtr<cv::detail::AffineBestOf2NearestMatcher>(
                false, config.try_cuda, config.match_conf);
        break;
    case FeaturesMatcherType::Homography:
        if (config.range_width == -1) {
            features_matcher = cv::makePtr<cv::detail::BestOf2NearestMatcher>(
                    config.try_cuda, config.match_conf);
        } else {
            features_matcher = cv::makePtr<cv::detail::BestOf2NearestRangeMatcher>(
                    config.range_width, config.try_cuda, config.match_conf);
        }
        break;
    }

    return features_matcher;
}

cv::Ptr<cv::detail::SeamFinder> LowLevelOpenCVStitcher::getSeamFinder()
{
    cv::Ptr<cv::detail::SeamFinder> seam_finder;

    switch (config.seam_finder_type) {
    case SeamFinderType::DpColor:
        seam_finder =
                cv::makePtr<cv::detail::DpSeamFinder>(cv::detail::DpSeamFinder::COLOR);
        break;
    case SeamFinderType::DpColorGrad:
        seam_finder = cv::makePtr<cv::detail::DpSeamFinder>(
                cv::detail::DpSeamFinder::COLOR_GRAD);
        break;
    case SeamFinderType::GraphCutColor: // TODO(bkd): optional GPU support
        seam_finder = cv::makePtr<cv::detail::GraphCutSeamFinder>(
                cv::detail::GraphCutSeamFinder::COST_COLOR);
        break;
    case SeamFinderType::GraphCutColorGrad: // TODO(bkd): optional GPU support
        seam_finder = cv::makePtr<cv::detail::GraphCutSeamFinder>(
                cv::detail::GraphCutSeamFinder::COST_COLOR_GRAD);
        break;
    case SeamFinderType::Voronoi:
        seam_finder = cv::makePtr<cv::detail::VoronoiSeamFinder>();
        break;
    case SeamFinderType::No:
        seam_finder = cv::makePtr<cv::detail::NoSeamFinder>();
        break;
    }

    return seam_finder;
}

double LowLevelOpenCVStitcher::getSeamScale(SourceImages &source_images)
{
    return cv::min(
            1.0, sqrt(config.seam_megapix * 1e6 / source_images.images[0].size().area()));
}

cv::Ptr<cv::WarperCreator> LowLevelOpenCVStitcher::getWarperCreator()
{
    cv::Ptr<cv::WarperCreator> warper_creator;

    // TODO(bkd): optional GPU support
    switch (config.warper_type) {
    case WarperType::Affine:
        warper_creator = cv::makePtr<cv::AffineWarper>();
        break;
    case WarperType::CompressedPlaneA2B1:
        warper_creator = cv::makePtr<cv::CompressedRectilinearWarper>(2.0f, 1.0f);
        break;
    case WarperType::CompressedPlaneA1_5B1:
        warper_creator = cv::makePtr<cv::CompressedRectilinearWarper>(1.5f, 1.0f);
        break;
    case WarperType::CompressedPlanePortraitA2B1:
        warper_creator = cv::makePtr<cv::CompressedRectilinearPortraitWarper>(2.0f, 1.0f);
        break;
    case WarperType::CompressedPlanePortraitA1_5B1:
        warper_creator = cv::makePtr<cv::CompressedRectilinearPortraitWarper>(1.5f, 1.0f);
        break;
    case WarperType::Cylindrical:
        warper_creator = cv::makePtr<cv::CylindricalWarper>();
        break;
    case WarperType::Fisheye:
        warper_creator = cv::makePtr<cv::FisheyeWarper>();
        break;
    case WarperType::Mercator:
        warper_creator = cv::makePtr<cv::MercatorWarper>();
        break;
    case WarperType::Planer:
        warper_creator = cv::makePtr<cv::PlaneWarper>();
        break;
    case WarperType::PaniniA2B1:
        warper_creator = cv::makePtr<cv::PaniniWarper>(2.0f, 1.0f);
        break;
    case WarperType::PaniniA1_5B1:
        warper_creator = cv::makePtr<cv::PaniniWarper>(1.5f, 1.0f);
        break;
    case WarperType::PaniniPortraitA2B1:
        warper_creator = cv::makePtr<cv::PaniniPortraitWarper>(2.0f, 1.0f);
        break;
    case WarperType::PaniniPortraitA1_5B1:
        warper_creator = cv::makePtr<cv::PaniniPortraitWarper>(1.5f, 1.0f);
        break;
    case WarperType::Spherical:
        warper_creator = cv::makePtr<cv::SphericalWarper>();
        break;
    case WarperType::Stereographic:
        warper_creator = cv::makePtr<cv::StereographicWarper>();
        break;
    case WarperType::TransverseMercator:
        warper_creator = cv::makePtr<cv::TransverseMercatorWarper>();
        break;
    }

    return warper_creator;
}

cv::detail::WaveCorrectKind LowLevelOpenCVStitcher::getWaveCorrect()
{
    cv::detail::WaveCorrectKind wave_correct;

    switch (config.wave_correct_type) {
    case WaveCorrectType::Horizontal:
        wave_correct = cv::detail::WAVE_CORRECT_HORIZ;
        break;
    case WaveCorrectType::Vertical:
        wave_correct = cv::detail::WAVE_CORRECT_VERT;
        break;
    }

    return wave_correct;
}

double LowLevelOpenCVStitcher::getWorkScale(SourceImages &source_images)
{
    if (config.work_megapix < 0)
        return 1.0;

    return cv::min(
            1.0, sqrt(config.work_megapix * 1e6 / source_images.images[0].size().area()));
}

std::vector<cv::detail::MatchesInfo>
LowLevelOpenCVStitcher::matchFeatures(std::vector<cv::detail::ImageFeatures> &features)
{
    LOG(debug) << "Matching features.";
    std::vector<cv::detail::MatchesInfo> matches;
    cv::Ptr<cv::detail::FeaturesMatcher> matcher = getFeaturesMatcher();
    (*matcher)(features, matches);
    matcher->collectGarbage();
    LOG(debug) << "Finished matching features.";
    return matches;
}

cv::Ptr<cv::detail::Blender>
LowLevelOpenCVStitcher::prepareBlender(WarpResults &warp_results)
{
    cv::Ptr<cv::detail::Blender> blender =
            cv::detail::Blender::createDefault(config.blender_type, config.try_cuda);
    cv::Size destination_size =
            cv::detail::resultRoi(warp_results.corners, warp_results.sizes).size();
    float blend_width = cv::sqrt(static_cast<float>(destination_size.area()))
            * config.blend_strength / 100.f;

    if (blend_width < 1.f) {
        blender = cv::detail::Blender::createDefault(cv::detail::Blender::NO,
                                                     config.try_cuda);
    } else if (config.blender_type == cv::detail::Blender::MULTI_BAND) {
        auto *multiband_blender =
                dynamic_cast<cv::detail::MultiBandBlender *>(blender.get());
        multiband_blender->setNumBands(static_cast<int>(
                ceil(log(static_cast<double>(blend_width)) / log(2.)) - 1.));
        LOG(debug) << "Multi-band blender prepared with " << multiband_blender->numBands()
                   << " bands.";
    } else if (config.blender_type == cv::detail::Blender::FEATHER) {
        auto *feather_blender = dynamic_cast<cv::detail::FeatherBlender *>(blender.get());
        feather_blender->setSharpness(1.f / blend_width);
        LOG(debug) << "Feather blender prepared with " << feather_blender->sharpness()
                   << " sharpness.";
    }

    blender->prepare(warp_results.corners, warp_results.sizes);
    return blender;
}

cv::Ptr<cv::detail::ExposureCompensator>
LowLevelOpenCVStitcher::prepareExposureCompensation(
        LowLevelOpenCVStitcher::WarpResults &warp_results)
{
    LOG(debug) << "Preparing exposure compensation.";
    auto compensator = getExposureCompensator();
    compensator->feed(warp_results.corners, warp_results.images_warped,
                      warp_results.masks_warped);
    LOG(debug) << "Finished exposure compensation preparation.";
    return compensator;
}

Stitcher::Report LowLevelOpenCVStitcher::stitch()
{
    cv::Mat result;
    stitch(result);
    postprocess(std::move(result));
    return Stitcher::Report {};
}

void LowLevelOpenCVStitcher::cancel() { }

void LowLevelOpenCVStitcher::stitch(cv::Mat &result)
{
    std::list<std::string> sourceImagePaths = _panorama.inputPaths();

    // Load images and determine work and seam scales.
    SourceImages source_images(_panorama, _logger);
    source_images.ensureImageCount();
    double work_scale = getWorkScale(source_images);
    double seam_scale = getSeamScale(source_images);

<<<<<<< HEAD
    undistortImages(source_images, config.debug, config.debug_path);

=======
>>>>>>> 4fec5068
    // Find features, find matches, and scale images.
    auto features = findFeatures(source_images, work_scale);
    debugFeatures(source_images, features, work_scale);
    auto matches = matchFeatures(features);
    debugMatches(source_images, features, matches, work_scale, config.match_conf_thresh);
    source_images.scale(seam_scale);

    // Filter images with poor matching.
    auto keep_indices = cv::detail::leaveBiggestComponent(
            features, matches, static_cast<float>(config.match_conf_thresh));
    source_images.filter(keep_indices);

    // Estimate and refine camera parameters.
    auto cameras = estimateCameraParameters(features, matches);
    adjustCameraParameters(features, matches, cameras);

    // Perform wave correction.
    waveCorrect(cameras);

    // Warp images.
    double median_focal_length = findMedianFocalLength(cameras);
    float seam_work_aspect = static_cast<float>(seam_scale / work_scale);
    float warped_image_scale = static_cast<float>(median_focal_length);
    auto warp_results =
            warpImages(source_images, cameras, warped_image_scale, seam_work_aspect);
    debugWarpResults(warp_results);

    // Prepare exposure compensation.
    auto exposure_compensator = prepareExposureCompensation(warp_results);

    // Release memory.
    source_images.clear();
    warp_results.images_warped.clear();
    warp_results.masks.clear();

    // Find seams.
    findSeams(warp_results);

    // Release memory.
    warp_results.images_warped_f.clear();

    // Reload full size images and compose the stitched image.
    source_images.reload();
    source_images.filter(keep_indices);
    compose(source_images, cameras, exposure_compensator, warp_results, work_scale,
            warped_image_scale, result);
}

void LowLevelOpenCVStitcher::undistortImages(SourceImages &source_images,
                                             bool debug, path debug_path)
{
    boost::optional<Camera> camera_ = CameraModels().detect(_panorama.front());
    if (!camera_.has_value()) {
        LOG(debug) << "Camera model not identified.";
        return;
    }

    Camera camera = camera_.get();
    if (!camera.distortion_model) {
        LOG(debug) << "Camera model doesn't have a distortion model.  Skipping undistortion.";
        return;
    }

    if (camera.distortion_model->enabled()) {
        LOG(debug) << "Undistorting images.";

        cv::Mat K = camera.K();
        camera.distortion_model->undistort(source_images.images, K);

        if (config.debug) {
            path undistorted_image_path = config.debug_path / "undistorted";
            debugImages(source_images, undistorted_image_path);
        }

        LOG(debug) << "Finished undistorting images.";
    }
}

LowLevelOpenCVStitcher::WarpResults
LowLevelOpenCVStitcher::warpImages(SourceImages &source_images,
                                   std::vector<cv::detail::CameraParams> &cameras,
                                   float warped_image_scale, float seam_work_aspect)
{
    LOG(debug) << "Warping images.";

    auto warper_creator = getWarperCreator();
    auto warper = warper_creator->create(warped_image_scale * seam_work_aspect);

    size_t image_count = source_images.images.size();
    WarpResults warp_results(image_count);

    // Prepare image masks
    for (size_t i = 0; i < image_count; ++i) {
        warp_results.masks[i].create(source_images.images[i].size(), CV_8U);
        warp_results.masks[i].setTo(cv::Scalar::all(255));
    }

    for (size_t i = 0; i < image_count; ++i) {
        cv::Mat_<float> K;
        cameras[i].K().convertTo(K, CV_32F);
        K(0, 0) *= seam_work_aspect;
        K(0, 2) *= seam_work_aspect;
        K(1, 1) *= seam_work_aspect;
        K(1, 2) *= seam_work_aspect;

        warp_results.corners[i] =
                warper->warp(source_images.images[i], K, cameras[i].R, cv::INTER_LINEAR,
                             cv::BORDER_REFLECT, warp_results.images_warped[i]);
        warp_results.sizes[i] = warp_results.images_warped[i].size();
        warper->warp(warp_results.masks[i], K, cameras[i].R, cv::INTER_NEAREST,
                     cv::BORDER_CONSTANT, warp_results.masks_warped[i]);
        warp_results.images_warped[i].convertTo(warp_results.images_warped_f[i], CV_32F);
    }

    LOG(debug) << "Finished warping images.";
    return warp_results;
}

void LowLevelOpenCVStitcher::waveCorrect(std::vector<cv::detail::CameraParams> &cameras)
{
    if (!config.wave_correct) { return; }

    std::vector<cv::Mat> rmats;
    for (auto camera : cameras) {
        rmats.push_back(camera.R.clone());
    }
    cv::detail::waveCorrect(rmats, getWaveCorrect());

    for (size_t i = 0; i < cameras.size(); ++i) {
        cameras[i].R = rmats[i];
    }
}

} // namespace stitcher
} // namespace airmap<|MERGE_RESOLUTION|>--- conflicted
+++ resolved
@@ -291,7 +291,6 @@
     }
 }
 
-<<<<<<< HEAD
 void LowLevelOpenCVStitcher::debugImages(SourceImages &source_images,
                                          path debug_path)
 {
@@ -304,8 +303,6 @@
     }
 }
 
-=======
->>>>>>> 4fec5068
 void LowLevelOpenCVStitcher::debugMatches(SourceImages &source_images,
         std::vector<cv::detail::ImageFeatures> &features,
         std::vector<cv::detail::MatchesInfo> &matches,
@@ -335,11 +332,7 @@
             cv::Scalar::all(-1), std::vector<char>(), flags);
 
         std::string image_name = (boost::format("%1%_%2%.jpg") % std::to_string(match.src_img_idx) % std::to_string(match.dst_img_idx)).str();
-<<<<<<< HEAD
-        std::string image_path = (image_path_base / path(image_name)).string();
-=======
         std::string image_path = (image_path_base / image_name).string();
->>>>>>> 4fec5068
 
         cv::imwrite(image_path, img_matches);
     }
@@ -364,11 +357,7 @@
 
     for (size_t i = 0; i < warp_results.images_warped.size(); ++i) {
         std::string image_name = (boost::format("%1%.jpg") % std::to_string(i)).str();
-<<<<<<< HEAD
-        std::string image_path = (image_path_base / path(image_name)).string();
-=======
         std::string image_path = (image_path_base / image_name).string();
->>>>>>> 4fec5068
 
         cv::imwrite(image_path, warp_results.images_warped[i]);
     }
@@ -791,11 +780,8 @@
     double work_scale = getWorkScale(source_images);
     double seam_scale = getSeamScale(source_images);
 
-<<<<<<< HEAD
     undistortImages(source_images, config.debug, config.debug_path);
 
-=======
->>>>>>> 4fec5068
     // Find features, find matches, and scale images.
     auto features = findFeatures(source_images, work_scale);
     debugFeatures(source_images, features, work_scale);
